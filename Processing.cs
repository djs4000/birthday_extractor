--- conflicted
+++ resolved
@@ -35,17 +35,14 @@
         /// Maximum age (turning) that still counts a child for celebrations.
         /// </summary>
         public int MaxAge { get; set; } = 14;
-<<<<<<< HEAD
+      
         /// <summary>
         /// When true, a filtered CSV export will be produced.
         /// </summary>
-        public bool WriteCsv { get; set; } = true;
+        public bool WriteCsv { get; set; } = false;
         /// <summary>
         /// When true, an XLSX workbook with the filtered data will also be produced.
         /// </summary>
-=======
-        public bool WriteCsv { get; set; } = false;
->>>>>>> 3ba9866f
         public bool WriteXlsx { get; set; } = true;
         /// <summary>
         /// Directory where any generated exports should be written.
@@ -63,17 +60,15 @@
         /// Cancellation token propagated from the UI to abort work gracefully.
         /// </summary>
         public CancellationToken Cancellation { get; set; }
-<<<<<<< HEAD
+
         /// <summary>
         /// Enables libphonenumber validation/normalization when available.
         /// </summary>
-        public bool UseLibPhoneNumber { get; set; } = false;
+        public bool UseLibPhoneNumber { get; set; } = true;
         /// <summary>
         /// Region code supplied to libphonenumber for ambiguous numbers.
         /// </summary>
-=======
-        public bool UseLibPhoneNumber { get; set; } = true;
->>>>>>> 3ba9866f
+
         public string DefaultRegion { get; set; } = "AE";
     }
     /// <summary>
